/* Copyright (c) 1996-2016, OPC Foundation. All rights reserved.
   The source code in this file is covered under a dual-license scenario:
     - RCL: for OPC Foundation members in good-standing
     - GPL V2: everybody else
   RCL license terms accompanied with this source code. See http://opcfoundation.org/License/RCL/1.00/
   GNU General Public License as published by the Free Software Foundation;
   version 2 of the License are accompanied with this source code. See http://opcfoundation.org/License/GPLv2
   This source code is distributed in the hope that it will be useful,
   but WITHOUT ANY WARRANTY; without even the implied warranty of
   MERCHANTABILITY or FITNESS FOR A PARTICULAR PURPOSE.
*/

using System;
using System.Collections.Generic;
using System.Text;
using System.IO;
using System.Threading;
using System.Security.Cryptography.X509Certificates;
using System.Threading.Tasks;
using System.Net.Sockets;

namespace Opc.Ua.Bindings
{
    /// <summary>
    /// Manages the server side of a UA TCP channel.
    /// </summary>
    public class TcpServerChannel : UaSCUaBinaryChannel
    {
        #region Constructors
        /// <summary>
        /// Attaches the object to an existing socket.
        /// </summary>
        public TcpServerChannel(
            string contextId,
            UaTcpChannelListener listener,
            BufferManager bufferManager,
            ChannelQuotas quotas,
            X509Certificate2 serverCertificate,
            EndpointDescriptionCollection endpoints)
        :
            base(contextId, bufferManager, quotas, serverCertificate, endpoints, MessageSecurityMode.None, SecurityPolicies.None)
        {
            m_listener = listener;
            m_queuedResponses = new SortedDictionary<uint, IServiceResponse>();
        }
        #endregion

        #region IDisposable Members
        /// <summary>
        /// An overrideable version of the Dispose.
        /// </summary>
        [System.Diagnostics.CodeAnalysis.SuppressMessage("Microsoft.Usage", "CA2213:DisposableFieldsShouldBeDisposed", MessageId = "m_cleanupTimer")]
        protected override void Dispose(bool disposing)
        {
            if (disposing)
            {
                Utils.SilentDispose(m_cleanupTimer);
                m_cleanupTimer = null;
            }

            base.Dispose(disposing);
        }
        #endregion

        #region Public Methods
        /// <summary>
        /// Sets the callback used to receive notifications of new events.
        /// </summary>
        public void SetRequestReceivedCallback(TcpChannelRequestEventHandler callback)
        {
            lock (DataLock)
            {
                m_RequestReceived = callback;
            }
        }

        /// <summary>
        /// Attaches the channel to an existing socket.
        /// </summary>
        public void Attach(uint channelId, Socket socket)
        {
            if (socket == null) throw new ArgumentNullException("socket");

            lock (DataLock)
            {
                // check for existing socket.
                if (Socket != null)
                {
                    throw new InvalidOperationException("Channel is already attached to a socket.");
                }

                ChannelId = channelId;
                State = TcpChannelState.Connecting;

                Socket = new TcpMessageSocket(this, socket, BufferManager, Quotas.MaxBufferSize);
                Utils.Trace("TCPSERVERCHANNEL SOCKET ATTACHED: {0:X8}, ChannelId={1}", Socket.Handle, ChannelId);
                Socket.ReadNextMessage();

                // automatically clean up the channel if no hello received.
                StartCleanupTimer(StatusCodes.BadTimeout);
            }
        }

        /// <summary>
        /// Handles a reconnect request.
        /// </summary>
        public void Reconnect(
            IMessageSocket socket,
            uint requestId,
            uint sequenceNumber,
            X509Certificate2 clientCertificate,
            ChannelToken token,
            OpenSecureChannelRequest request)
        {
            if (socket == null) throw new ArgumentNullException("socket");

            lock (DataLock)
            {
                // make sure the same client certificate is being used.     
                CompareCertificates(ClientCertificate, clientCertificate, false);

                // check for replay attacks.
                if (!VerifySequenceNumber(sequenceNumber, "Reconnect"))
                {
                    throw new ServiceResultException(StatusCodes.BadSequenceNumberInvalid);
                }

                try
                {
                    // replace the socket.
                    Socket = socket;
                    Utils.Trace("TCPSERVERCHANNEL SOCKET RECONNECTED: {0:X8}, ChannelId={1}", Socket.Handle, ChannelId);
                    Socket.ChangeSink(this);

                    // need to assign a new token id.
                    token.TokenId = GetNewTokenId();

                    // put channel back in open state.                    
                    ActivateToken(token);
                    State = TcpChannelState.Open;

                    // no need to cleanup.
                    CleanupTimer();

                    // send response.
                    SendOpenSecureChannelResponse(requestId, token, request);

                    // send any queue responses.
                    Task.Factory.StartNew(OnChannelReconnected, m_queuedResponses);
                    m_queuedResponses = new SortedDictionary<uint, IServiceResponse>();
                }
                catch (Exception e)
                {
                    SendServiceFault(token, requestId, ServiceResult.Create(e, StatusCodes.BadTcpInternalError, "Unexpected error processing request."));
                }
            }
        }

        /// <summary>
        /// Sends the response for the specified request.
        /// </summary>
        public void SendResponse(uint requestId, IServiceResponse response)
        {
            if (response == null) throw new ArgumentNullException("response");

            lock (DataLock)
            {
                // must queue the response if the channel is in the faulted state.
                if (State == TcpChannelState.Faulted)
                {
                    m_queuedResponses[requestId] = response;
                    return;
                }

                Utils.Trace("Channel {0}: SendResponse {1}", ChannelId, requestId);

                BufferCollection buffers = null;

                try
                {
                    // note that the server does nothing if the message limits are exceeded.
                    bool limitsExceeded = false;

                    buffers = WriteSymmetricMessage(
                        TcpMessageType.Message,
                        requestId,
                        CurrentToken,
                        response,
                        false,
                        out limitsExceeded);
                }
                catch (Exception e)
                {
                    SendServiceFault(
                        CurrentToken,
                        requestId,
                        ServiceResult.Create(e, StatusCodes.BadEncodingError, "Could not encode outgoing message."));

                    return;
                }

                try
                {
                    BeginWriteMessage(buffers, null);
                    buffers = null;
                }
                catch (Exception)
                {
                    if (buffers != null)
                    {
                        buffers.Release(BufferManager, "SendResponse");
                    }

                    m_queuedResponses[requestId] = response;
                    return;
                }
            }
        }
        #endregion

        #region Socket Event Handlers
        /// <summary>
        /// Processes an incoming message.
        /// </summary>
        /// <returns>True if the implementor takes ownership of the buffer.</returns>
        protected override bool HandleIncomingMessage(uint messageType, ArraySegment<byte> messageChunk)
        {
            lock (DataLock)
            {
                m_responseRequired = true;

                try
                {
                    // process a response.
                    if (TcpMessageType.IsType(messageType, TcpMessageType.Message))
                    {
                        //Utils.Trace("Channel {0}: ProcessRequestMessage", ChannelId);
                        return ProcessRequestMessage(messageType, messageChunk);
                    }

                    // check for hello.
                    if (messageType == TcpMessageType.Hello)
                    {
                        //Utils.Trace("Channel {0}: ProcessHelloMessage", ChannelId);
                        return ProcessHelloMessage(messageType, messageChunk);
                    }

                    // process open secure channel repsonse.
                    if (TcpMessageType.IsType(messageType, TcpMessageType.Open))
                    {
                        //Utils.Trace("Channel {0}: ProcessOpenSecureChannelRequest", ChannelId);
                        return ProcessOpenSecureChannelRequest(messageType, messageChunk);
                    }

                    // process close secure channel response.
                    if (TcpMessageType.IsType(messageType, TcpMessageType.Close))
                    {
                        //Utils.Trace("Channel {0}: ProcessCloseSecureChannelRequest", ChannelId);
                        return ProcessCloseSecureChannelRequest(messageType, messageChunk);
                    }

                    // invalid message type - must close socket and reconnect.
                    ForceChannelFault(
                        StatusCodes.BadTcpMessageTypeInvalid,
                        "The server does not recognize the message type: {0:X8}.",
                        messageType);

                    return false;
                }
                finally
                {
                    m_responseRequired = false;
                }
            }
        }
        #endregion

        #region Error Handling Functions
        /// <summary>
        /// Handles a socket error.
        /// </summary>
        protected override void HandleSocketError(ServiceResult result)
        {
            lock (DataLock)
            {
                // channel fault.
                if (ServiceResult.IsBad(result))
                {
                    ForceChannelFault(result);
                    return;
                }

                // gracefully shutdown the channel.
                ChannelClosed();
            }
        }

        /// <summary>
        /// Forces the channel into a faulted state as a result of a fatal error.
        /// </summary>
        protected void ForceChannelFault(uint statusCode, string format, params object[] args)
        {
            ForceChannelFault(ServiceResult.Create(statusCode, format, args));
        }

        /// <summary>
        /// Forces the channel into a faulted state as a result of a fatal error.
        /// </summary>
        protected void ForceChannelFault(Exception exception, uint defaultCode, string format, params object[] args)
        {
            ForceChannelFault(ServiceResult.Create(exception, defaultCode, format, args));
        }

        /// <summary>
        /// Forces the channel into a faulted state as a result of a fatal error.
        /// </summary>
        protected void ForceChannelFault(ServiceResult reason)
        {
            lock (DataLock)
            {
                Utils.Trace(
                    "TCPSERVERCHANNEL ForceChannelFault Socket={0:X8}, ChannelId={1}, TokenId={2}, Reason={3}",
                    (Socket != null) ? Socket.Handle : 0,
                    (CurrentToken != null) ? CurrentToken.ChannelId : 0,
                    (CurrentToken != null) ? CurrentToken.TokenId : 0,
                    reason.ToLongString());

                // nothing to do if channel already in a faulted state.
                if (State == TcpChannelState.Faulted)
                {
                    return;
                }

                // send error and close response.
                if (Socket != null)
                {
                    if (m_responseRequired)
                    {
                        SendErrorMessage(reason);
                    }

                }

                State = TcpChannelState.Faulted;
                m_responseRequired = false;

                // ensure the channel will be cleaned up if the client does not reconnect.
                StartCleanupTimer(reason);
            }
        }

        /// <summary>
        /// Starts a timer that will clean up the channel if it is not opened/re-opened.
        /// </summary>
        private void StartCleanupTimer(ServiceResult reason)
        {
            CleanupTimer();
            m_cleanupTimer = new Timer(new TimerCallback(OnCleanup), reason, Quotas.ChannelLifetime, Timeout.Infinite);
        }

        /// <summary>
        /// Cleans up a timer that will clean up the channel if it is not opened/re-opened.
        /// </summary>
        private void CleanupTimer()
        {
            if (m_cleanupTimer != null)
            {
                m_cleanupTimer.Dispose();
                m_cleanupTimer = null;
            }
        }

        /// <summary>
        /// Called when the channel needs to be cleaned up.
        /// </summary>
        private void OnCleanup(object state)
        {
            lock (DataLock)
            {
                CleanupTimer();
                // nothing to do if the channel is now open or closed.
                if (State == TcpChannelState.Closed || State == TcpChannelState.Open)
                {
                    return;
                }

                // get reason for cleanup.
                ServiceResult reason = state as ServiceResult;

                if (reason == null)
                {
                    reason = new ServiceResult(StatusCodes.BadTimeout);
                }

                Utils.Trace(
                    "TCPSERVERCHANNEL Cleanup Socket={0:X8}, ChannelId={1}, TokenId={2}, Reason={3}",
                    (Socket != null) ? Socket.Handle : 0,
                    (CurrentToken != null) ? CurrentToken.ChannelId : 0,
                    (CurrentToken != null) ? CurrentToken.TokenId : 0,
                    reason.ToLongString());

                // close channel.
                ChannelClosed();
            }
        }

        /// <summary>
        /// Closes the channel and releases resources.
        /// </summary>
        private void ChannelClosed()
        {
            try
            {
                if (Socket != null)
                {
                    Socket.Close();
                }
            }
            finally
            {
                State = TcpChannelState.Closed;
                m_listener.ChannelClosed(ChannelId);
                CleanupTimer();
            }
        }

        /// <summary>
        /// Called to send queued responses after a reconnect.
        /// </summary>
        private void OnChannelReconnected(object state)
        {
            SortedDictionary<uint, IServiceResponse> responses = state as SortedDictionary<uint, IServiceResponse>;

            if (responses == null)
            {
                return;
            }

            foreach (KeyValuePair<uint, IServiceResponse> response in responses)
            {
                try
                {
                    SendResponse(response.Key, response.Value);
                }
                catch (Exception e)
                {
                    Utils.Trace(e, "Unexpected error re-sending request (ID={0}).", response.Key);
                }
            }
        }

        /// <summary>
        /// Sends an error message over the socket.
        /// </summary>
        protected void SendErrorMessage(ServiceResult error)
        {
            Utils.Trace("Channel {0}: SendErrorMessage()", ChannelId);

            byte[] buffer = BufferManager.TakeBuffer(SendBufferSize, "SendErrorMessage");

            try
            {
                BinaryEncoder encoder = new BinaryEncoder(buffer, 0, SendBufferSize, Quotas.MessageContext);

                encoder.WriteUInt32(null, TcpMessageType.Error);
                encoder.WriteUInt32(null, 0);

                WriteErrorMessageBody(encoder, error);

                int size = encoder.Close();
                UpdateMessageSize(buffer, 0, size);

                BeginWriteMessage(new ArraySegment<byte>(buffer, 0, size), null);
                buffer = null;
            }
            finally
            {
                if (buffer != null)
                {
                    BufferManager.ReturnBuffer(buffer, "SendErrorMessage");
                }
            }
        }

        /// <summary>
        /// Sends a fault response secured with the symmetric keys.
        /// </summary>
        private void SendServiceFault(ChannelToken token, uint requestId, ServiceResult fault)
        {
            Utils.Trace("Channel {0} Request {1}: SendServiceFault()", ChannelId, requestId);

            BufferCollection buffers = null;

            try
            {
                // construct fault.
                ServiceFault response = new ServiceFault();

                response.ResponseHeader.ServiceResult = fault.Code;

                StringTable stringTable = new StringTable();

                response.ResponseHeader.ServiceDiagnostics = new DiagnosticInfo(
                    fault,
                    DiagnosticsMasks.NoInnerStatus,
                    true,
                    stringTable);

                response.ResponseHeader.StringTable = stringTable.ToArray();

                // the limits should never be exceeded when sending a fault.
                bool limitsExceeded = false;

                // secure message.
                buffers = WriteSymmetricMessage(
                    TcpMessageType.Message,
                    requestId,
                    token,
                    response,
                    false,
                    out limitsExceeded);

                // send message.
                BeginWriteMessage(buffers, null);
                buffers = null;
            }
            catch (Exception e)
            {
                if (buffers != null)
                {
                    buffers.Release(BufferManager, "SendServiceFault");
                }

                ForceChannelFault(ServiceResult.Create(e, StatusCodes.BadTcpInternalError, "Unexpected error sending a service fault."));
            }
        }

        /// <summary>
        /// Sends a fault response secured with the asymmetric keys.
        /// </summary>
        private void SendServiceFault(uint requestId, ServiceResult fault)
        {
            Utils.Trace("Channel {0} Request {1}: SendServiceFault()", ChannelId, requestId);

            BufferCollection chunksToSend = null;

            try
            {
                // construct fault.
                ServiceFault response = new ServiceFault();

                response.ResponseHeader.ServiceResult = fault.Code;

                StringTable stringTable = new StringTable();

                response.ResponseHeader.ServiceDiagnostics = new DiagnosticInfo(
                    fault,
                    DiagnosticsMasks.NoInnerStatus,
                    true,
                    stringTable);

                response.ResponseHeader.StringTable = stringTable.ToArray();

                // serialize fault.
                byte[] buffer = BinaryEncoder.EncodeMessage(response, Quotas.MessageContext);

                // secure message.
                chunksToSend = WriteAsymmetricMessage(
                    TcpMessageType.Open,
                    requestId,
                    ServerCertificate,
                    ClientCertificate,
                    new ArraySegment<byte>(buffer, 0, buffer.Length));

                // write the message to the server.
                BeginWriteMessage(chunksToSend, null);
                chunksToSend = null;
            }
            catch (Exception e)
            {
                if (chunksToSend != null)
                {
                    chunksToSend.Release(BufferManager, "SendServiceFault");
                }

                ForceChannelFault(ServiceResult.Create(e, StatusCodes.BadTcpInternalError, "Unexpected error sending a service fault."));
            }
        }
        #endregion

        #region Connect/Reconnect Sequence
        /// <summary>
        /// Returns a new token id.
        /// </summary>
        protected uint GetNewTokenId()
        {
            return Utils.IncrementIdentifier(ref m_lastTokenId);
        }

        /// <summary>
        /// Processes a Hello message from the client.
        /// </summary>
        [System.Diagnostics.CodeAnalysis.SuppressMessage("Microsoft.Performance", "CA1804:RemoveUnusedLocals", MessageId = "protocolVersion")]
        private bool ProcessHelloMessage(uint messageType, ArraySegment<byte> messageChunk)
        {
            // validate the channel state.            
            if (State != TcpChannelState.Connecting)
            {
                ForceChannelFault(StatusCodes.BadTcpMessageTypeInvalid, "Client sent an unexpected Hello message.");
                return false;
            }

            try
            {
                MemoryStream istrm = new MemoryStream(messageChunk.Array, messageChunk.Offset, messageChunk.Count, false);
                BinaryDecoder decoder = new BinaryDecoder(istrm, Quotas.MessageContext);
                istrm.Seek(TcpMessageLimits.MessageTypeAndSize, SeekOrigin.Current);

                // read requested buffer sizes.
                uint protocolVersion = decoder.ReadUInt32(null);
                uint receiveBufferSize = decoder.ReadUInt32(null);
                uint sendBufferSize = decoder.ReadUInt32(null);
                uint maxMessageSize = decoder.ReadUInt32(null);
                uint maxChunkCount = decoder.ReadUInt32(null);

                // read the endpoint url.
                int length = decoder.ReadInt32(null);

                if (length > 0)
                {
                    if (length > TcpMessageLimits.MaxEndpointUrlLength)
                    {
                        ForceChannelFault(StatusCodes.BadTcpEndpointUrlInvalid);
                        return false;
                    }

                    byte[] endpointUrl = new byte[length];

                    for (int ii = 0; ii < endpointUrl.Length; ii++)
                    {
                        endpointUrl[ii] = decoder.ReadByte(null);
                    }

                    if (!SetEndpointUrl(new UTF8Encoding().GetString(endpointUrl, 0, endpointUrl.Length)))
                    {
                        ForceChannelFault(StatusCodes.BadTcpEndpointUrlInvalid);
                        return false;
                    }
                }

                decoder.Close();

                // update receive buffer size.
                if (receiveBufferSize < ReceiveBufferSize)
                {
                    ReceiveBufferSize = (int)receiveBufferSize;
                }

                if (ReceiveBufferSize < TcpMessageLimits.MinBufferSize)
                {
                    ReceiveBufferSize = TcpMessageLimits.MinBufferSize;
                }

                // update send buffer size.
                if (sendBufferSize < SendBufferSize)
                {
                    SendBufferSize = (int)sendBufferSize;
                }

                if (SendBufferSize < TcpMessageLimits.MinBufferSize)
                {
                    SendBufferSize = TcpMessageLimits.MinBufferSize;
                }

                // update the max message size.
                if (maxMessageSize > 0 && maxMessageSize < MaxResponseMessageSize)
                {
                    MaxResponseMessageSize = (int)maxMessageSize;
                }

                if (MaxResponseMessageSize < SendBufferSize)
                {
                    MaxResponseMessageSize = SendBufferSize;
                }

                // update the max chunk count.
                if (maxChunkCount > 0 && maxChunkCount < MaxResponseChunkCount)
                {
                    MaxResponseChunkCount = (int)maxChunkCount;
                }

                // send acknowledge.
                byte[] buffer = BufferManager.TakeBuffer(SendBufferSize, "ProcessHelloMessage");

                try
                {
                    MemoryStream ostrm = new MemoryStream(buffer, 0, SendBufferSize);
                    BinaryEncoder encoder = new BinaryEncoder(ostrm, Quotas.MessageContext);

                    encoder.WriteUInt32(null, TcpMessageType.Acknowledge);
                    encoder.WriteUInt32(null, 0);
                    encoder.WriteUInt32(null, 0); // ProtocolVersion
                    encoder.WriteUInt32(null, (uint)ReceiveBufferSize);
                    encoder.WriteUInt32(null, (uint)SendBufferSize);
                    encoder.WriteUInt32(null, (uint)MaxRequestMessageSize);
                    encoder.WriteUInt32(null, (uint)MaxRequestChunkCount);

                    int size = encoder.Close();
                    UpdateMessageSize(buffer, 0, size);

                    // now ready for the open or bind request.
                    State = TcpChannelState.Opening;

                    BeginWriteMessage(new ArraySegment<byte>(buffer, 0, size), null);
                    buffer = null;
                }
                finally
                {
                    if (buffer != null)
                    {
                        BufferManager.ReturnBuffer(buffer, "ProcessHelloMessage");
                    }
                }
            }
            catch (Exception e)
            {
                ForceChannelFault(e, StatusCodes.BadTcpInternalError, "Unexpected error while processing a Hello message.");
            }

            return false;
        }

        /// <summary>
        /// Processes an OpenSecureChannel request message.
        /// </summary>
        private bool ProcessOpenSecureChannelRequest(uint messageType, ArraySegment<byte> messageChunk)
        {
            // validate the channel state.            
            if (State != TcpChannelState.Opening && State != TcpChannelState.Open)
            {
                ForceChannelFault(StatusCodes.BadTcpMessageTypeInvalid, "Client sent an unexpected OpenSecureChannel message.");
                return false;
            }

            // parse the security header.
            uint channelId = 0;
            X509Certificate2 clientCertificate = null;
            uint requestId = 0;
            uint sequenceNumber = 0;

            ArraySegment<byte> messageBody;

            try
            {
                messageBody = ReadAsymmetricMessage(
                    messageChunk,
                    ServerCertificate,
                    out channelId,
                    out clientCertificate,
                    out requestId,
                    out sequenceNumber);

                // check for replay attacks.
                if (!VerifySequenceNumber(sequenceNumber, "ProcessOpenSecureChannelRequest"))
                {
                    throw new ServiceResultException(StatusCodes.BadSequenceNumberInvalid);
                }
            }
            catch (Exception e)
            {
                ServiceResultException innerException = e.InnerException as ServiceResultException;

                // If the certificate structre, signare and trust list checks pass, we return the other specific validation errors instead of BadSecurityChecksFailed
<<<<<<< HEAD
                if (innerException != null && (
                    innerException.StatusCode == StatusCodes.BadCertificateTimeInvalid ||
                    innerException.StatusCode == StatusCodes.BadCertificateIssuerTimeInvalid ||
                    innerException.StatusCode == StatusCodes.BadCertificateHostNameInvalid ||
                    innerException.StatusCode == StatusCodes.BadCertificateUriInvalid ||
                    innerException.StatusCode == StatusCodes.BadCertificateUseNotAllowed ||
                    innerException.StatusCode == StatusCodes.BadCertificateIssuerUseNotAllowed ||
                    innerException.StatusCode == StatusCodes.BadCertificateRevocationUnknown ||
                    innerException.StatusCode == StatusCodes.BadCertificateIssuerRevocationUnknown ||
                    innerException.StatusCode == StatusCodes.BadCertificateRevoked ||
                    innerException.StatusCode == StatusCodes.BadCertificateIssuerRevoked))
                {
                    ForceChannelFault(innerException, innerException.StatusCode, e.Message);
                    return false;
                }
                else if (innerException != null && innerException.StatusCode == StatusCodes.BadCertificateUntrusted)
                {
                    ForceChannelFault(StatusCodes.BadSecurityChecksFailed, e.Message);
                    return false;
=======
                if (innerException != null)
                {
                    if (innerException.StatusCode == StatusCodes.BadCertificateTimeInvalid ||
                        innerException.StatusCode == StatusCodes.BadCertificateIssuerTimeInvalid ||
                        innerException.StatusCode == StatusCodes.BadCertificateHostNameInvalid ||
                        innerException.StatusCode == StatusCodes.BadCertificateUriInvalid ||
                        innerException.StatusCode == StatusCodes.BadCertificateUseNotAllowed ||
                        innerException.StatusCode == StatusCodes.BadCertificateIssuerUseNotAllowed ||
                        innerException.StatusCode == StatusCodes.BadCertificateRevocationUnknown ||
                        innerException.StatusCode == StatusCodes.BadCertificateIssuerRevocationUnknown ||
                        innerException.StatusCode == StatusCodes.BadCertificateIssuerRevoked)
                    {
                        ForceChannelFault(innerException, innerException.StatusCode, e.Message);
                        return false;
                    }
                    else if (innerException.StatusCode == StatusCodes.BadCertificateUntrusted ||
                        innerException.StatusCode == StatusCodes.BadCertificateRevoked)
                    {
                        ForceChannelFault(StatusCodes.BadSecurityChecksFailed, e.Message);
                        return false;
                    }
>>>>>>> 37c623ef
                }

                ForceChannelFault(e, StatusCodes.BadSecurityChecksFailed, "Could not verify security on OpenSecureChannel request.");
                return false;
            }

            BufferCollection chunksToProcess = null;

            try
            {
                bool firstCall = ClientCertificate == null;

                // must ensure the same certificate was used.
                if (ClientCertificate != null)
                {
                    CompareCertificates(ClientCertificate, clientCertificate, false);
                }
                else
                {
                    ClientCertificate = clientCertificate;
                }

                // check if it is necessary to wait for more chunks.
                if (!TcpMessageType.IsFinal(messageType))
                {
                    SaveIntermediateChunk(requestId, messageBody);
                    return false;
                }

                // create a new token.
                ChannelToken token = CreateToken();

                token.TokenId = GetNewTokenId();
                token.ServerNonce = CreateNonce();

                // get the chunks to process.
                chunksToProcess = GetSavedChunks(requestId, messageBody);

                OpenSecureChannelRequest request = (OpenSecureChannelRequest)BinaryDecoder.DecodeMessage(
                    new ArraySegmentStream(chunksToProcess),
                    typeof(OpenSecureChannelRequest),
                    Quotas.MessageContext);

                if (request == null)
                {
                    throw ServiceResultException.Create(StatusCodes.BadStructureMissing, "Could not parse OpenSecureChannel request body.");
                }

                // check the security mode.
                if (request.SecurityMode != SecurityMode)
                {
                    ReviseSecurityMode(firstCall, request.SecurityMode);
                }

                // check the client nonce.
                token.ClientNonce = request.ClientNonce;

                if (!ValidateNonce(token.ClientNonce))
                {
                    throw ServiceResultException.Create(StatusCodes.BadNonceInvalid, "Client nonce is not the correct length or not random enough.");
                }

                // choose the lifetime.
                int lifetime = (int)request.RequestedLifetime;

                if (lifetime < TcpMessageLimits.MinSecurityTokenLifeTime)
                {
                    lifetime = TcpMessageLimits.MinSecurityTokenLifeTime;
                }

                if (lifetime > 0 && lifetime < token.Lifetime)
                {
                    token.Lifetime = lifetime;
                }

                // check the request type.
                SecurityTokenRequestType requestType = request.RequestType;

                if (requestType == SecurityTokenRequestType.Issue && State != TcpChannelState.Opening)
                {
                    throw ServiceResultException.Create(StatusCodes.BadRequestTypeInvalid, "Cannot request a new token for an open channel.");
                }

                if (requestType == SecurityTokenRequestType.Renew && State != TcpChannelState.Open)
                {
                    // may be reconnecting to a dropped channel.
                    if (State == TcpChannelState.Opening)
                    {
                        // tell the listener to find the channel that can process the request.
                        m_listener.ReconnectToExistingChannel(
                            Socket,
                            requestId,
                            sequenceNumber,
                            channelId,
                            ClientCertificate,
                            token,
                            request);

                        Utils.Trace(
                            "TCPSERVERCHANNEL ReconnectToExistingChannel Socket={0:X8}, ChannelId={1}, TokenId={2}",
                            (Socket != null) ? Socket.Handle : 0,
                            (CurrentToken != null) ? CurrentToken.ChannelId : 0,
                            (CurrentToken != null) ? CurrentToken.TokenId : 0);

                        // close the channel.
                        ChannelClosed();

                        // nothing more to do.
                        return false;
                    }

                    throw ServiceResultException.Create(StatusCodes.BadRequestTypeInvalid, "Cannot request to renew a token for a channel that has not been opened.");
                }

                // check the channel id.
                if (requestType == SecurityTokenRequestType.Renew && channelId != ChannelId)
                {
                    throw ServiceResultException.Create(StatusCodes.BadTcpSecureChannelUnknown, "Do not recognize the secure channel id provided.");
                }

                // log security information.
                if (requestType == SecurityTokenRequestType.Issue)
                {
                    Opc.Ua.Security.Audit.SecureChannelCreated(
                        g_ImplementationString,
                        this.m_listener.EndpointUrl.ToString(),
                        Utils.Format("{0}", this.ChannelId),
                        this.EndpointDescription,
                        this.ClientCertificate,
                        this.ServerCertificate,
                        BinaryEncodingSupport.Required);
                }
                else
                {
                    Opc.Ua.Security.Audit.SecureChannelRenewed(
                        g_ImplementationString,
                        Utils.Format("{0}", this.ChannelId));
                }

                if (requestType == SecurityTokenRequestType.Renew)
                {
                    SetRenewedToken(token);
                }
                else
                {
                    ActivateToken(token);
                }

                State = TcpChannelState.Open;

                // send the response.
                SendOpenSecureChannelResponse(requestId, token, request);
                return false;
            }
            catch (Exception e)
            {
                SendServiceFault(requestId, ServiceResult.Create(e, StatusCodes.BadTcpInternalError, "Unexpected error processing OpenSecureChannel request."));
                return false;
            }
            finally
            {
                if (chunksToProcess != null)
                {
                    chunksToProcess.Release(BufferManager, "ProcessOpenSecureChannelRequest");
                }
            }
        }

        /// <summary>
        /// Sends an OpenSecureChannel response.
        /// </summary>
        private void SendOpenSecureChannelResponse(uint requestId, ChannelToken token, OpenSecureChannelRequest request)
        {
            Utils.Trace("Channel {0}: SendOpenSecureChannelResponse()", ChannelId);

            OpenSecureChannelResponse response = new OpenSecureChannelResponse();

            response.ResponseHeader.RequestHandle = request.RequestHeader.RequestHandle;
            response.ResponseHeader.Timestamp = DateTime.UtcNow;

            response.SecurityToken.ChannelId = token.ChannelId;
            response.SecurityToken.TokenId = token.TokenId;
            response.SecurityToken.CreatedAt = token.CreatedAt;
            response.SecurityToken.RevisedLifetime = (uint)token.Lifetime;
            response.ServerNonce = token.ServerNonce;

            byte[] buffer = BinaryEncoder.EncodeMessage(response, Quotas.MessageContext);

            BufferCollection chunksToSend = WriteAsymmetricMessage(
                TcpMessageType.Open,
                requestId,
                ServerCertificate,
                ClientCertificate,
                new ArraySegment<byte>(buffer, 0, buffer.Length));

            // write the message to the server.
            try
            {
                BeginWriteMessage(chunksToSend, null);
                chunksToSend = null;
            }
            finally
            {
                if (chunksToSend != null)
                {
                    chunksToSend.Release(BufferManager, "SendOpenSecureChannelResponse");
                }
            }
        }

        /// <summary>
        /// Processes an CloseSecureChannel request message.
        /// </summary>
        private bool ProcessCloseSecureChannelRequest(uint messageType, ArraySegment<byte> messageChunk)
        {
            // validate security on the message.
            ChannelToken token = null;
            uint requestId = 0;
            uint sequenceNumber = 0;

            ArraySegment<byte> messageBody;

            try
            {
                messageBody = ReadSymmetricMessage(messageChunk, true, out token, out requestId, out sequenceNumber);

                // check for replay attacks.
                if (!VerifySequenceNumber(sequenceNumber, "ProcessCloseSecureChannelRequest"))
                {
                    throw new ServiceResultException(StatusCodes.BadSequenceNumberInvalid);
                }
            }
            catch (Exception e)
            {
                throw ServiceResultException.Create(StatusCodes.BadSecurityChecksFailed, e, "Could not verify security on CloseSecureChannel request.");
            }

            BufferCollection chunksToProcess = null;

            try
            {
                // check if it is necessary to wait for more chunks.
                if (!TcpMessageType.IsFinal(messageType))
                {
                    SaveIntermediateChunk(requestId, messageBody);
                    return false;
                }

                // get the chunks to process.
                chunksToProcess = GetSavedChunks(requestId, messageBody);

                CloseSecureChannelRequest request = BinaryDecoder.DecodeMessage(
                    new ArraySegmentStream(chunksToProcess),
                    typeof(CloseSecureChannelRequest),
                    Quotas.MessageContext) as CloseSecureChannelRequest;

                if (request == null)
                {
                    throw ServiceResultException.Create(StatusCodes.BadStructureMissing, "Could not parse CloseSecureChannel request body.");
                }

                // send the response.
                // SendCloseSecureChannelResponse(requestId, token, request);
            }
            catch (Exception e)
            {
                Utils.Trace(e, "Unexpected error processing OpenSecureChannel request.");
            }
            finally
            {
                if (chunksToProcess != null)
                {
                    chunksToProcess.Release(BufferManager, "ProcessCloseSecureChannelRequest");
                }

                Utils.Trace(
                    "TCPSERVERCHANNEL ProcessCloseSecureChannelRequest Socket={0:X8}, ChannelId={1}, TokenId={2}",
                    (Socket != null) ? Socket.Handle : 0,
                    (CurrentToken != null) ? CurrentToken.ChannelId : 0,
                    (CurrentToken != null) ? CurrentToken.TokenId : 0);

                // close the channel.
                ChannelClosed();
            }

            // return false would double free the buffer
            return true;
        }


        /// <summary>
        /// Processes a request message.
        /// </summary>
        private bool ProcessRequestMessage(uint messageType, ArraySegment<byte> messageChunk)
        {
            // validate the channel state.            
            if (State != TcpChannelState.Open)
            {
                ForceChannelFault(StatusCodes.BadTcpMessageTypeInvalid, "Client sent an unexpected request message.");
                return false;
            }

            // validate security on the message.
            ChannelToken token = null;
            uint requestId = 0;
            uint sequenceNumber = 0;

            ArraySegment<byte> messageBody;

            try
            {
                messageBody = ReadSymmetricMessage(messageChunk, true, out token, out requestId, out sequenceNumber);

                // check for replay attacks.
                if (!VerifySequenceNumber(sequenceNumber, "ProcessRequestMessage"))
                {
                    throw new ServiceResultException(StatusCodes.BadSequenceNumberInvalid);
                }

                if (token == CurrentToken && PreviousToken != null && !PreviousToken.Expired)
                {
                    Utils.Trace("Server Revoked Token. ChannelId={1}, TokenId={0}", PreviousToken.TokenId, PreviousToken.ChannelId, DateTime.UtcNow);
                    PreviousToken.Lifetime = 0;
                }
            }
            catch (Exception e)
            {
                Utils.Trace("Could not verify security on incoming request.");
                ForceChannelFault(e, StatusCodes.BadSecurityChecksFailed, "Could not verify security on incoming request.");
                return false;
            }

            BufferCollection chunksToProcess = null;

            try
            {
                // check for an abort.
                if (TcpMessageType.IsAbort(messageType))
                {
                    Utils.Trace("Request was aborted.");
                    chunksToProcess = GetSavedChunks(requestId, messageBody);
                    return true;
                }

                // check if it is necessary to wait for more chunks.
                if (!TcpMessageType.IsFinal(messageType))
                {
                    SaveIntermediateChunk(requestId, messageBody);
                    return true;
                }

                Utils.Trace("Channel {0}: ProcessRequestMessage {1}", ChannelId, requestId);

                // get the chunks to process.
                chunksToProcess = GetSavedChunks(requestId, messageBody);

                // decode the request.
                IServiceRequest request = BinaryDecoder.DecodeMessage(new ArraySegmentStream(chunksToProcess), null, Quotas.MessageContext) as IServiceRequest;

                if (request == null)
                {
                    SendServiceFault(token, requestId, ServiceResult.Create(StatusCodes.BadStructureMissing, "Could not parse request body."));
                    return true;
                }

                // ensure that only discovery requests come through unsecured.
                if (DiscoveryOnly)
                {
                    if (!(request is GetEndpointsRequest || request is FindServersRequest))
                    {
                        SendServiceFault(token, requestId, ServiceResult.Create(StatusCodes.BadSecurityPolicyRejected, "Channel can only be used for discovery."));
                        return true;
                    }
                }

                // hand the request to the server.
                if (m_RequestReceived != null)
                {
                    m_RequestReceived(this, requestId, request);
                }

                return true;
            }
            catch (Exception e)
            {
                Utils.Trace(e, "Unexpected error processing request.");
                SendServiceFault(token, requestId, ServiceResult.Create(e, StatusCodes.BadTcpInternalError, "Unexpected error processing request."));
                return false;
            }
            finally
            {
                if (chunksToProcess != null)
                {
                    chunksToProcess.Release(BufferManager, "ProcessRequestMessage");
                }
            }
        }
        #endregion

        #region Private Fields
        private TcpChannelRequestEventHandler m_RequestReceived;
        private long m_lastTokenId;
        private UaTcpChannelListener m_listener;
        private SortedDictionary<uint, IServiceResponse> m_queuedResponses;
        private Timer m_cleanupTimer;
        private bool m_responseRequired;
        private const string g_ImplementationString = "TcpServerChannel UA-TCP " + AssemblyVersionInfo.CurrentVersion;
        #endregion
    }

    /// <summary>
    /// Used to report an incoming request.
    /// </summary>
    public delegate void TcpChannelRequestEventHandler(TcpServerChannel channel, uint requestId, IServiceRequest request);
}<|MERGE_RESOLUTION|>--- conflicted
+++ resolved
@@ -771,27 +771,6 @@
                 ServiceResultException innerException = e.InnerException as ServiceResultException;
 
                 // If the certificate structre, signare and trust list checks pass, we return the other specific validation errors instead of BadSecurityChecksFailed
-<<<<<<< HEAD
-                if (innerException != null && (
-                    innerException.StatusCode == StatusCodes.BadCertificateTimeInvalid ||
-                    innerException.StatusCode == StatusCodes.BadCertificateIssuerTimeInvalid ||
-                    innerException.StatusCode == StatusCodes.BadCertificateHostNameInvalid ||
-                    innerException.StatusCode == StatusCodes.BadCertificateUriInvalid ||
-                    innerException.StatusCode == StatusCodes.BadCertificateUseNotAllowed ||
-                    innerException.StatusCode == StatusCodes.BadCertificateIssuerUseNotAllowed ||
-                    innerException.StatusCode == StatusCodes.BadCertificateRevocationUnknown ||
-                    innerException.StatusCode == StatusCodes.BadCertificateIssuerRevocationUnknown ||
-                    innerException.StatusCode == StatusCodes.BadCertificateRevoked ||
-                    innerException.StatusCode == StatusCodes.BadCertificateIssuerRevoked))
-                {
-                    ForceChannelFault(innerException, innerException.StatusCode, e.Message);
-                    return false;
-                }
-                else if (innerException != null && innerException.StatusCode == StatusCodes.BadCertificateUntrusted)
-                {
-                    ForceChannelFault(StatusCodes.BadSecurityChecksFailed, e.Message);
-                    return false;
-=======
                 if (innerException != null)
                 {
                     if (innerException.StatusCode == StatusCodes.BadCertificateTimeInvalid ||
@@ -813,7 +792,6 @@
                         ForceChannelFault(StatusCodes.BadSecurityChecksFailed, e.Message);
                         return false;
                     }
->>>>>>> 37c623ef
                 }
 
                 ForceChannelFault(e, StatusCodes.BadSecurityChecksFailed, "Could not verify security on OpenSecureChannel request.");
