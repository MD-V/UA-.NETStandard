{
  "$schema": "https://raw.githubusercontent.com/AArnott/Nerdbank.GitVersioning/master/src/NerdBank.GitVersioning/version.schema.json",
<<<<<<< HEAD
  "version": "1.4.368",
=======
  "version": "1.4.369-preview",
>>>>>>> a7d5865e
  "versionHeightOffset": 0,
  "nugetPackageVersion": {
    "semVer": 2
  },
  "publicReleaseRefSpec": [
    "^refs/heads/master$",
    "^refs/heads/release/\\d+\\.\\d+\\.\\d+"
  ],
  "cloudBuild": {
    "setVersionVariables": true,
    "buildNumber": {
      "enabled": true,
      "includeCommitId": {
        "when": "nonPublicReleaseOnly",
        "where": "buildMetadata"
      }
    }
  }
}<|MERGE_RESOLUTION|>--- conflicted
+++ resolved
@@ -1,10 +1,6 @@
 {
   "$schema": "https://raw.githubusercontent.com/AArnott/Nerdbank.GitVersioning/master/src/NerdBank.GitVersioning/version.schema.json",
-<<<<<<< HEAD
-  "version": "1.4.368",
-=======
   "version": "1.4.369-preview",
->>>>>>> a7d5865e
   "versionHeightOffset": 0,
   "nugetPackageVersion": {
     "semVer": 2
